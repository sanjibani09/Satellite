import redis
import json
from fastapi import FastAPI, HTTPException
from fastapi.middleware.cors import CORSMiddleware

<<<<<<< HEAD
# --- Database Configuration ---
DB_CONFIG = {
    "dbname": "satellite_db",
    "user": "postgres",
    "password": "sanjibanipaul",
    "host": "localhost",
    "port": "5432"
}
=======
# --- Cache Configuration ---
CACHE_KEY = "satellite_positions_v2" # Same as in our worker
try:
    redis_client = redis.Redis(host='localhost', port=6379, db=0, decode_responses=True)
    redis_client.ping()
    print("API: Successfully connected to Redis cache.")
except redis.exceptions.ConnectionError as e:
    print(f"API Error: Could not connect to Redis: {e}")
    redis_client = None
>>>>>>> d2c83edb

# --- FastAPI Application ---
app = FastAPI(
    title="Satellite Digital Twin API",
    description="API for tracking satellite positions (Cached).",
    version="1.1" # Bumped version
)

# --- CORS Middleware ---
app.add_middleware(
    CORSMiddleware,
    allow_origins=["*"],
    allow_credentials=True,
    allow_methods=["*"],
    allow_headers=["*"],
)

@app.get("/api/v1/satellites")
async def get_satellite_positions_cached():
    """
    Fetches the latest calculated satellite positions directly from the
    Redis cache. This endpoint does NOT perform any calculations.
    """
    if not redis_client:
        raise HTTPException(status_code=503, detail="Cache service unavailable")

    try:
        # 1. Try to get from Cache
        cached_data = redis_client.get(CACHE_KEY)
        
        if cached_data:
            # print("Cache HIT")
            # Data is stored as a JSON string, so we parse it
            return json.loads(cached_data)
        else:
            # print("Cache MISS")
            # If cache is empty, it means the worker hasn't run yet
            # or is in the middle of a cycle.
            raise HTTPException(status_code=503, 
                detail="Satellite data is currently being calculated. Please try again in a moment.")

    except Exception as e:
        print(f"API Error: {e}")
        raise HTTPException(status_code=500, detail="Error retrieving data from cache")

# Run with:
# uvicorn main:app --reload<|MERGE_RESOLUTION|>--- conflicted
+++ resolved
@@ -2,27 +2,17 @@
 import json
 from fastapi import FastAPI, HTTPException
 from fastapi.middleware.cors import CORSMiddleware
+from datetime import datetime
+from skyfield.api import EarthSatellite, load
 
-<<<<<<< HEAD
 # --- Database Configuration ---
 DB_CONFIG = {
     "dbname": "satellite_db",
     "user": "postgres",
-    "password": "sanjibanipaul",
+    "password": "",
     "host": "localhost",
     "port": "5432"
 }
-=======
-# --- Cache Configuration ---
-CACHE_KEY = "satellite_positions_v2" # Same as in our worker
-try:
-    redis_client = redis.Redis(host='localhost', port=6379, db=0, decode_responses=True)
-    redis_client.ping()
-    print("API: Successfully connected to Redis cache.")
-except redis.exceptions.ConnectionError as e:
-    print(f"API Error: Could not connect to Redis: {e}")
-    redis_client = None
->>>>>>> d2c83edb
 
 # --- FastAPI Application ---
 app = FastAPI(
